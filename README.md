--- conflicted
+++ resolved
@@ -236,25 +236,6 @@
 make cross-test-server-stop
 ```
 
-<<<<<<< HEAD
-=======
-### Without Docker (no SSL)
-
-Alternatively, you can run the local service without
-requiring a TLS certificate. This requires a patch to be applied before
-starting the service:
-
-```sh
-cd connect-crosstest
-git apply ../tests/crosstests-local.patch
-go build -o testserver cmd/serverconnect/main.go
-./testserver --h1port=8080 --h2port=8081
-```
-
-**You'll then need to change `http` to `https` in
-[`CrosstestClients.swift`](./tests/CrosstestClients.swift).**
-
->>>>>>> b611ff56
 Finally, run the crosstests:
 
 ```sh
