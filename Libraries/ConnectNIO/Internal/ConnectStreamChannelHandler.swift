--- conflicted
+++ resolved
@@ -117,15 +117,6 @@
         }
 
         var nioHeaders = NIOHTTP1.HTTPHeaders()
-<<<<<<< HEAD
-        switch self.request.method {
-        case .get:
-            break
-        case .post:
-            nioHeaders.add(name: "Content-Type", value: self.request.contentType)
-        }
-=======
->>>>>>> 3df2d44c
         nioHeaders.add(name: "Host", value: self.request.url.host!)
         nioHeaders.addNIOHeadersFromConnect(self.request.headers)
 
