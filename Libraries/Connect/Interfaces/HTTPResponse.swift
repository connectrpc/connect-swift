// Copyright 2022-2023 Buf Technologies, Inc.
//
// Licensed under the Apache License, Version 2.0 (the "License");
// you may not use this file except in compliance with the License.
// You may obtain a copy of the License at
//
//      http://www.apache.org/licenses/LICENSE-2.0
//
// Unless required by applicable law or agreed to in writing, software
// distributed under the License is distributed on an "AS IS" BASIS,
// WITHOUT WARRANTIES OR CONDITIONS OF ANY KIND, either express or implied.
// See the License for the specific language governing permissions and
// limitations under the License.

import Foundation

/// Unary HTTP response received from the server.
public struct HTTPResponse: Sendable {
    /// The status code of the response.
    /// See https://connect.build/docs/protocol/#error-codes for more info.
    public let code: Code
    /// Response headers specified by the server.
    public let headers: Headers
    /// HTTP status received by the response. Note that `code` is generally preferred,
    /// except for HTTP-specific use cases such as tracing.
    /// Nil in cases where no response was received from the server.
    public let httpStatus: Int?
    /// Body data provided by the server.
    public let message: Data?
    /// Trailers provided by the server.
    public let trailers: Trailers
    /// The accompanying error, if the request failed.
    public let error: Swift.Error?

<<<<<<< HEAD
    public init(
        code: Code, headers: Headers, httpStatus: Int?,
        message: Data?, trailers: Trailers, error: Error?
    ) {
        self.code = code
        self.headers = headers
        self.httpStatus = httpStatus
=======
    public init(code: Code, headers: Headers, message: Data?, trailers: Trailers, error: Error?) {
        self.code = code
        self.headers = headers
>>>>>>> 16346ff5
        self.message = message
        self.trailers = trailers
        self.error = error
    }
}<|MERGE_RESOLUTION|>--- conflicted
+++ resolved
@@ -32,7 +32,6 @@
     /// The accompanying error, if the request failed.
     public let error: Swift.Error?
 
-<<<<<<< HEAD
     public init(
         code: Code, headers: Headers, httpStatus: Int?,
         message: Data?, trailers: Trailers, error: Error?
@@ -40,11 +39,6 @@
         self.code = code
         self.headers = headers
         self.httpStatus = httpStatus
-=======
-    public init(code: Code, headers: Headers, message: Data?, trailers: Trailers, error: Error?) {
-        self.code = code
-        self.headers = headers
->>>>>>> 16346ff5
         self.message = message
         self.trailers = trailers
         self.error = error
