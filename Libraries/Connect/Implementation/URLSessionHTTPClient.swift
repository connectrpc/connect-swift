--- conflicted
+++ resolved
@@ -228,15 +228,6 @@
         self.init(url: httpRequest.url)
         self.httpMethod = httpRequest.method.rawValue
         self.httpBody = httpRequest.message
-<<<<<<< HEAD
-        switch httpRequest.method {
-        case .get:
-            break
-        case .post:
-            self.setValue(httpRequest.contentType, forHTTPHeaderField: HeaderConstants.contentType)
-        }
-=======
->>>>>>> 3df2d44c
         for (headerName, headerValues) in httpRequest.headers {
             self.setValue(headerValues.joined(separator: ","), forHTTPHeaderField: headerName)
         }
