// Copyright 2022-2023 Buf Technologies, Inc.
//
// Licensed under the Apache License, Version 2.0 (the "License");
// you may not use this file except in compliance with the License.
// You may obtain a copy of the License at
//
//      http://www.apache.org/licenses/LICENSE-2.0
//
// Unless required by applicable law or agreed to in writing, software
// distributed under the License is distributed on an "AS IS" BASIS,
// WITHOUT WARRANTIES OR CONDITIONS OF ANY KIND, either express or implied.
// See the License for the specific language governing permissions and
// limitations under the License.

@testable import Connect
import Foundation
import SwiftProtobuf
import XCTest

final class ConnectErrorTests: XCTestCase {
    func testDeserializingFullErrorAndUnpackingDetails() throws {
        let expectedDetails = Grpc_Testing_SimpleResponse.with { $0.hostname = "foobar" }
        let errorData = try self.errorData(expectedDetails: [expectedDetails])
        let error = try JSONDecoder().decode(ConnectError.self, from: errorData)
        XCTAssertEqual(error.code, .unavailable)
        XCTAssertEqual(error.message, "overloaded: back off and retry")
        XCTAssertNil(error.exception)
        XCTAssertEqual(error.details.count, 1)
        XCTAssertEqual(error.unpackedDetails(), [expectedDetails])
        XCTAssertTrue(error.metadata.isEmpty)
    }

    func testDeserializingFullErrorAndUnpackingMultipleDetails() throws {
        let expectedDetails1 = Grpc_Testing_SimpleResponse.with { $0.hostname = "foo" }
        let expectedDetails2 = Grpc_Testing_SimpleResponse.with { $0.hostname = "bar" }
        let errorData = try self.errorData(expectedDetails: [expectedDetails1, expectedDetails2])
        let error = try JSONDecoder().decode(ConnectError.self, from: errorData)
        XCTAssertEqual(error.code, .unavailable)
        XCTAssertEqual(error.message, "overloaded: back off and retry")
        XCTAssertNil(error.exception)
        XCTAssertEqual(error.details.count, 2)
        XCTAssertEqual(error.unpackedDetails(), [expectedDetails1, expectedDetails2])
        XCTAssertTrue(error.metadata.isEmpty)
    }

    func testDeserializingErrorUsingHelperFunctionLowercasesHeaderKeys() throws {
        let expectedDetails = Grpc_Testing_SimpleResponse.with { $0.hostname = "foobar" }
        let errorData = try self.errorData(expectedDetails: [expectedDetails])
        let error = ConnectError.from(
            code: .aborted,
            headers: [
                "sOmEkEy": ["foo"],
                "otherKey1": ["BAR", "bAz"],
            ],
            source: errorData
        )
        XCTAssertEqual(error.code, .unavailable) // Respects the code from the error body
        XCTAssertEqual(error.message, "overloaded: back off and retry")
        XCTAssertNil(error.exception)
        XCTAssertEqual(error.details.count, 1)
        XCTAssertEqual(error.unpackedDetails(), [expectedDetails])
        XCTAssertEqual(error.metadata, ["somekey": ["foo"], "otherkey1": ["BAR", "bAz"]])
    }

    func testDeserializingSimpleError() throws {
        let errorDictionary = [
            "code": "unavailable",
        ]
        let errorData = try JSONSerialization.data(withJSONObject: errorDictionary)
        let error = try JSONDecoder().decode(ConnectError.self, from: errorData)
        XCTAssertEqual(error.code, .unavailable)
        XCTAssertNil(error.message)
        XCTAssertNil(error.exception)
        XCTAssertTrue(error.details.isEmpty)
        XCTAssertEqual(error.unpackedDetails(), [Grpc_Testing_SimpleResponse]())
        XCTAssertTrue(error.metadata.isEmpty)
    }

    func testDeserializingEmptyDictionaryFails() throws {
        let errorData = try JSONSerialization.data(withJSONObject: [String: Any]())
        XCTAssertThrowsError(try JSONDecoder().decode(ConnectError.self, from: errorData))
    }

    // MARK: - Private

<<<<<<< HEAD
    private func errorData(expectedDetails: [ProtobufMessage]) throws -> Data {
        // Example error from https://connect.build/docs/protocol/#error-end-stream
=======
    private func errorData(expectedDetails: [SwiftProtobuf.Message]) throws -> Data {
        // Example error from https://connectrpc.com/docs/protocol/#error-end-stream
>>>>>>> 61b79789
        let dictionary: [String: Any] = [
            "code": "unavailable",
            "message": "overloaded: back off and retry",
            "details": try expectedDetails.map { detail in
                [
                    "type": type(of: detail).protoMessageName,
                    "value": try detail.serializedData().base64EncodedString(),
                    "debug": ["retryDelay": "30s"],
                ] as [String: Any]
            },
        ]
        return try JSONSerialization.data(withJSONObject: dictionary)
    }
}<|MERGE_RESOLUTION|>--- conflicted
+++ resolved
@@ -83,13 +83,8 @@
 
     // MARK: - Private
 
-<<<<<<< HEAD
     private func errorData(expectedDetails: [ProtobufMessage]) throws -> Data {
-        // Example error from https://connect.build/docs/protocol/#error-end-stream
-=======
-    private func errorData(expectedDetails: [SwiftProtobuf.Message]) throws -> Data {
         // Example error from https://connectrpc.com/docs/protocol/#error-end-stream
->>>>>>> 61b79789
         let dictionary: [String: Any] = [
             "code": "unavailable",
             "message": "overloaded: back off and retry",
