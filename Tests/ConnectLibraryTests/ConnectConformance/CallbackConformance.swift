// Copyright 2022-2023 The Connect Authors
//
// Licensed under the Apache License, Version 2.0 (the "License");
// you may not use this file except in compliance with the License.
// You may obtain a copy of the License at
//
//      http://www.apache.org/licenses/LICENSE-2.0
//
// Unless required by applicable law or agreed to in writing, software
// distributed under the License is distributed on an "AS IS" BASIS,
// WITHOUT WARRANTIES OR CONDITIONS OF ANY KIND, either express or implied.
// See the License for the specific language governing permissions and
// limitations under the License.

import Connect
import Foundation
import SwiftProtobuf
import XCTest

private let kTimeout = TimeInterval(10.0)

private typealias TestServiceClient = Connectrpc_Conformance_V1_TestServiceClient
private typealias UnimplementedServiceClient = Connectrpc_Conformance_V1_UnimplementedServiceClient

/// This test suite runs against multiple protocols and serialization formats.
/// Tests are based on https://github.com/connectrpc/conformance
///
/// Tests are written using callback APIs.
final class CallbackConformance: XCTestCase {
    private func executeTestWithClients(
        function: Selector = #function,
        timeout: TimeInterval = 60,
        runTestsWithClient: (TestServiceClient) throws -> Void
    ) rethrows {
        let configurations = ConformanceConfiguration.all(timeout: timeout)
        for configuration in configurations {
            try runTestsWithClient(TestServiceClient(client: configuration.protocolClient))
            print("Ran \(function) with \(configuration.description)")
        }
    }

    private func executeTestWithUnimplementedClients(
        function: Selector = #function,
        runTestsWithClient: (UnimplementedServiceClient) throws -> Void
    ) rethrows {
        let configurations = ConformanceConfiguration.all(timeout: 60)
        for configuration in configurations {
            try runTestsWithClient(UnimplementedServiceClient(client: configuration.protocolClient))
            print("Ran \(function) with \(configuration.description)")
        }
    }

    // MARK: - Conformance cases

    func testEmptyUnary() {
        self.executeTestWithClients { client in
            let expectation = self.expectation(description: "Receives successful response")
            client.emptyCall(request: SwiftProtobuf.Google_Protobuf_Empty()) { response in
                XCTAssertNil(response.error)
                XCTAssertEqual(response.message, SwiftProtobuf.Google_Protobuf_Empty())
                expectation.fulfill()
            }
            XCTAssertEqual(XCTWaiter().wait(for: [expectation], timeout: kTimeout), .completed)
        }
    }

    func testLargeUnary() {
        self.executeTestWithClients { client in
            let size = 314_159
            let message = Connectrpc_Conformance_V1_SimpleRequest.with { proto in
                proto.responseSize = Int32(size)
                proto.payload = .with { $0.body = Data(repeating: 0, count: size) }
            }
            let expectation = self.expectation(description: "Receives successful response")
            client.unaryCall(request: message) { response in
                XCTAssertNil(response.error)
                XCTAssertEqual(response.message?.payload.body.count, size)
                expectation.fulfill()
            }
            XCTAssertEqual(XCTWaiter().wait(for: [expectation], timeout: kTimeout), .completed)
        }
    }

    func testClientStreaming() throws {
        func createPayload(bytes: Int) -> Connectrpc_Conformance_V1_StreamingInputCallRequest {
            return .with { request in
                request.payload = .with { $0.body = Data(repeating: 1, count: bytes) }
            }
        }

        try self.executeTestWithClients { client in
            let responseSize = Locked<Int32>(0)
            let expectation = self.expectation(description: "Stream completes")
            let stream = client.streamingInputCall { result in
                switch result {
                case .headers:
                    break

                case .message(let output):
                    responseSize.value = output.aggregatedPayloadSize

                case .complete(let code, let error, _):
                    XCTAssertEqual(code, .ok)
                    XCTAssertNil(error)
                    expectation.fulfill()
                }
            }

            try stream
                .send(createPayload(bytes: 250 * 1_024))
                .send(createPayload(bytes: 8))
                .send(createPayload(bytes: 1_024))
                .send(createPayload(bytes: 32 * 1_024))
                .close()

            XCTAssertEqual(XCTWaiter().wait(for: [expectation], timeout: kTimeout), .completed)
            XCTAssertEqual(responseSize.value, 289_800)
        }
    }

    func testServerStreaming() {
        self.executeTestWithClients { client in
            let sizes = [31_415, 9, 2_653, 58_979]
            let expectation = self.expectation(description: "Stream completes")
            let responseCount = Locked(0)
            let stream = client.streamingOutputCall { result in
                switch result {
                case .headers:
                    break

                case .message(let output):
                    responseCount.perform { responseCount in
                        XCTAssertEqual(output.payload.body.count, sizes[responseCount])
                        responseCount += 1
                    }

                case .complete(let code, let error, _):
                    XCTAssertEqual(code, .ok)
                    XCTAssertNil(error)
                    expectation.fulfill()
                }
            }
            stream.send(Connectrpc_Conformance_V1_StreamingOutputCallRequest.with { proto in
                proto.responseParameters = sizes.enumerated().map { index, size in
                    return .with { parameters in
                        parameters.size = Int32(size)
                        parameters.intervalUs = Int32(index * 10)
                    }
                }
            })

            XCTAssertEqual(XCTWaiter().wait(for: [expectation], timeout: kTimeout), .completed)
            XCTAssertEqual(responseCount.value, 4)
        }
    }

<<<<<<< HEAD
    func testEmptyStream() {
        self.executeTestWithClients { client in
=======
    @available(macOS 13, *) // Runtime support for parameterized protocol types requires macOS 13
    func testPingPong() {
        func createPayload(
            requestSize: Int,
            responseSize: Int32
        ) -> Connectrpc_Conformance_V1_StreamingOutputCallRequest {
            return .with { request in
                request.payload = .with { $0.body = Data(repeating: 0, count: requestSize) }
                request.responseParameters = [.with { $0.size = responseSize }]
            }
        }

        self.executeTestWithClients { client in
            let requests = Locked([
                createPayload(requestSize: 250 * 1_024, responseSize: 500 * 1_024),
                createPayload(requestSize: 8, responseSize: 16),
                createPayload(requestSize: 1_024, responseSize: 2 * 1_024),
                createPayload(requestSize: 32 * 1_024, responseSize: 64 * 1_024),
            ])
            let responseSizes = Locked([Int]())
            let stream = Locked<(any BidirectionalStreamInterface<
                Connectrpc_Conformance_V1_StreamingOutputCallRequest
            >)?>(nil)

            @Sendable
            func sendNextOrClose() {
                requests.perform { requests in
                    if requests.isEmpty {
                        stream.value?.close()
                    } else {
                        _ = try? stream.value?.send(requests.removeFirst())
                    }
                }
            }

            let expectation = self.expectation(description: "Stream completes")
            stream.value = client.fullDuplexCall { result in
                switch result {
                case .headers:
                    break

                case .message(let output):
                    responseSizes.perform { $0.append(output.payload.body.count) }
                    sendNextOrClose()

                case .complete(let code, let error, _):
                    XCTAssertEqual(code, .ok)
                    XCTAssertNil(error)
                    expectation.fulfill()
                }
            }
            sendNextOrClose()

            XCTAssertEqual(XCTWaiter().wait(for: [expectation], timeout: kTimeout), .completed)
            XCTAssertEqual(responseSizes.value, [
                500 * 1_024,
                16,
                2 * 1_024,
                64 * 1_024,
            ])
        }
    }

    func testEmptyStream() throws {
        try self.executeTestWithClients { client in
>>>>>>> fbf8cf21
            let closeExpectation = self.expectation(description: "Stream completes")
            let stream = client.streamingOutputCall { result in
                switch result {
                case .headers:
                    break

                case .message:
                    XCTFail("Unexpectedly received message")

                case .complete(let code, let error, _):
                    XCTAssertEqual(code, .ok)
                    XCTAssertNil(error)
                    closeExpectation.fulfill()
                }
            }
            stream.send(Connectrpc_Conformance_V1_StreamingOutputCallRequest.with { proto in
                proto.responseParameters = []
            })

            XCTAssertEqual(XCTWaiter().wait(for: [closeExpectation], timeout: kTimeout), .completed)
        }
    }

    func testCustomMetadata() {
        self.executeTestWithClients { client in
            let size = 314_159
            let leadingKey = "x-grpc-test-echo-initial"
            let leadingValue = "test_initial_metadata_value"
            let trailingKey = "x-grpc-test-echo-trailing-bin"
            let trailingValue = Data([0xab, 0xab, 0xab])
            let headers: Headers = [
                leadingKey: [leadingValue],
                trailingKey: [trailingValue.base64EncodedString()],
            ]
            let message = Connectrpc_Conformance_V1_SimpleRequest.with { proto in
                proto.responseSize = Int32(size)
                proto.payload = .with { $0.body = Data(repeating: 0, count: size) }
            }

            let expectation = self.expectation(description: "Receives response")
            client.unaryCall(request: message, headers: headers) { response in
                XCTAssertEqual(response.code, .ok)
                XCTAssertNil(response.error)
                XCTAssertEqual(response.headers[leadingKey], [leadingValue])
                XCTAssertEqual(
                    response.trailers[trailingKey], [trailingValue.base64EncodedString()]
                )
                XCTAssertEqual(response.message?.payload.body.count, size)
                expectation.fulfill()
            }

            XCTAssertEqual(XCTWaiter().wait(for: [expectation], timeout: kTimeout), .completed)
        }
    }

    func testCustomMetadataServerStreaming() {
        let size = 314_159
        let leadingKey = "x-grpc-test-echo-initial"
        let leadingValue = "test_initial_metadata_value"
        let trailingKey = "x-grpc-test-echo-trailing-bin"
        let trailingValue = Data([0xab, 0xab, 0xab])
        let headers: Headers = [
            leadingKey: [leadingValue],
            trailingKey: [trailingValue.base64EncodedString()],
        ]

        self.executeTestWithClients { client in
            let headersExpectation = self.expectation(description: "Receives headers")
            let messageExpectation = self.expectation(description: "Receives message")
            let trailersExpectation = self.expectation(description: "Receives trailers")
            let stream = client.streamingOutputCall(headers: headers) { result in
                switch result {
                case .headers(let headers):
                    XCTAssertEqual(headers[leadingKey], [leadingValue])
                    headersExpectation.fulfill()

                case .message(let message):
                    XCTAssertEqual(message.payload.body.count, size)
                    messageExpectation.fulfill()

                case .complete(let code, let error, let trailers):
                    XCTAssertEqual(code, .ok)
                    XCTAssertEqual(trailers?[trailingKey], [trailingValue.base64EncodedString()])
                    XCTAssertNil(error)
                    trailersExpectation.fulfill()
                }
            }
            stream.send(Connectrpc_Conformance_V1_StreamingOutputCallRequest.with { proto in
                proto.responseParameters = [.with { $0.size = Int32(size) }]
            })

            XCTAssertEqual(XCTWaiter().wait(for: [
                headersExpectation, messageExpectation, trailersExpectation,
            ], timeout: kTimeout, enforceOrder: true), .completed)
        }
    }

    func testStatusCodeAndMessage() {
        let message = Connectrpc_Conformance_V1_SimpleRequest.with { proto in
            proto.responseStatus = .with { status in
                status.code = Int32(Code.unknown.rawValue)
                status.message = "test status message"
            }
        }

        self.executeTestWithClients { client in
            let expectation = self.expectation(description: "Receives response")
            client.unaryCall(request: message) { response in
                guard let error = response.error else {
                    XCTFail("Expected error response")
                    return
                }
                XCTAssertEqual(error.code, .unknown)
                XCTAssertEqual(error.message, "test status message")
                expectation.fulfill()
            }

            XCTAssertEqual(XCTWaiter().wait(for: [expectation], timeout: kTimeout), .completed)
        }
    }

    func testSpecialStatus() {
        let statusMessage =
            "\\t\\ntest with whitespace\\r\\nand Unicode BMP ☺ and non-BMP \\uD83D\\uDE08\\t\\n"
        let message = Connectrpc_Conformance_V1_SimpleRequest.with { proto in
            proto.responseStatus = .with { status in
                status.code = 2
                status.message = statusMessage
            }
        }

        self.executeTestWithClients { client in
            let expectation = self.expectation(description: "Receives response")
            client.unaryCall(request: message) { response in
                guard let error = response.error else {
                    XCTFail("Expected error response")
                    return
                }
                XCTAssertEqual(error.code, .unknown)
                XCTAssertEqual(error.message, statusMessage)
                expectation.fulfill()
            }

            XCTAssertEqual(XCTWaiter().wait(for: [expectation], timeout: kTimeout), .completed)
        }
    }

    func testTimeoutOnSleepingServer() {
        self.executeTestWithClients(timeout: 0.01) { client in
            let expectation = self.expectation(description: "Stream times out")
            let message = Connectrpc_Conformance_V1_StreamingOutputCallRequest.with { proto in
                proto.payload = .with { $0.body = Data(count: 271_828) }
                proto.responseParameters = [
                    .with { parameters in
                        parameters.size = 31_415
                        parameters.intervalUs = 50_000
                    },
                ]
            }
            let stream = client.streamingOutputCall { result in
                switch result {
                case .headers:
                    break

                case .message:
                    break

                case .complete(let code, let error, _):
                    XCTAssertEqual(code, .deadlineExceeded)
                    XCTAssertNotNil(error)
                    expectation.fulfill()
                }
            }
            stream.send(message)

            XCTAssertEqual(XCTWaiter().wait(for: [expectation], timeout: kTimeout), .completed)
        }
    }

    func testUnimplementedMethod() {
        let validErrorMessages = [
            // connect-go
            "connectrpc.conformance.v1.TestService.UnimplementedCall is not implemented",
            // grpc-go
            "method UnimplementedCall not implemented",
        ]
        self.executeTestWithClients { client in
            let expectation = self.expectation(description: "Request completes")
            client.unimplementedCall(request: SwiftProtobuf.Google_Protobuf_Empty()) { response in
                XCTAssertEqual(response.code, .unimplemented)
                XCTAssertTrue(validErrorMessages.contains(response.error?.message ?? ""))
                expectation.fulfill()
            }

            XCTAssertEqual(XCTWaiter().wait(for: [expectation], timeout: kTimeout), .completed)
        }
    }

    func testUnimplementedServerStreamingMethod() {
        let validErrorMessages = [
            // connect-go
            """
            connectrpc.conformance.v1.TestService.UnimplementedStreamingOutputCall is \
            not implemented
            """,
            // grpc-go
            "method UnimplementedStreamingOutputCall not implemented",
        ]
        self.executeTestWithClients { client in
            let expectation = self.expectation(description: "Stream completes")
            let stream = client.unimplementedStreamingOutputCall { result in
                switch result {
                case .headers, .message:
                    break

                case .complete(let code, let error, _):
                    XCTAssertEqual(code, .unimplemented)
                    XCTAssertTrue(validErrorMessages.contains(
                        (error as? ConnectError)?.message ?? ""
                    ))
                    expectation.fulfill()
                }
            }
            stream.send(SwiftProtobuf.Google_Protobuf_Empty())

            XCTAssertEqual(XCTWaiter().wait(for: [expectation], timeout: kTimeout), .completed)
        }
    }

    func testUnimplementedService() {
        self.executeTestWithUnimplementedClients { client in
            let expectation = self.expectation(description: "Request completes")
            client.unimplementedCall(request: SwiftProtobuf.Google_Protobuf_Empty()) { response in
                XCTAssertEqual(response.code, .unimplemented)
                XCTAssertNotNil(response.error)
                expectation.fulfill()
            }

            XCTAssertEqual(XCTWaiter().wait(for: [expectation], timeout: kTimeout), .completed)
        }
    }

    func testUnimplementedServerStreamingService() {
        self.executeTestWithUnimplementedClients { client in
            let expectation = self.expectation(description: "Stream completes")
            let stream = client.unimplementedStreamingOutputCall { result in
                switch result {
                case .headers:
                    break

                case .message:
                    XCTFail("Unexpectedly received message")

                case .complete(let code, _, _):
                    XCTAssertEqual(code, .unimplemented)
                    expectation.fulfill()
                }
            }
            stream.send(SwiftProtobuf.Google_Protobuf_Empty())

            XCTAssertEqual(XCTWaiter().wait(for: [expectation], timeout: kTimeout), .completed)
        }
    }

    func testFailUnary() {
        self.executeTestWithClients { client in
            let expectedErrorDetail = Connectrpc_Conformance_V1_ErrorDetail.with { proto in
                proto.reason = "soirée 🎉"
                proto.domain = "connect-conformance"
            }
            let expectation = self.expectation(description: "Request completes")
            client.failUnaryCall(request: Connectrpc_Conformance_V1_SimpleRequest()) { response in
                XCTAssertEqual(response.error?.code, .resourceExhausted)
                XCTAssertEqual(response.error?.message, "soirée 🎉")
                XCTAssertEqual(response.error?.unpackedDetails(), [expectedErrorDetail])
                expectation.fulfill()
            }

            XCTAssertEqual(XCTWaiter().wait(for: [expectation], timeout: kTimeout), .completed)
        }
    }

    func testFailServerStreaming() {
        self.executeTestWithClients { client in
            let expectedErrorDetail = Connectrpc_Conformance_V1_ErrorDetail.with { proto in
                proto.reason = "soirée 🎉"
                proto.domain = "connect-conformance"
            }
            let expectation = self.expectation(description: "Stream completes")
            let stream = client.failStreamingOutputCall { result in
                switch result {
                case .headers:
                    break

                case .message:
                    XCTFail("Unexpectedly received message")

                case .complete(_, let error, _):
                    guard let connectError = error as? ConnectError else {
                        XCTFail("Expected ConnectError")
                        return
                    }

                    XCTAssertEqual(connectError.code, .resourceExhausted)
                    XCTAssertEqual(connectError.message, "soirée 🎉")
                    XCTAssertEqual(connectError.unpackedDetails(), [expectedErrorDetail])
                    expectation.fulfill()
                }
            }
            stream.send(Connectrpc_Conformance_V1_StreamingOutputCallRequest())

            XCTAssertEqual(XCTWaiter().wait(for: [expectation], timeout: kTimeout), .completed)
        }
    }

    func testFailServerStreamingAfterResponse() {
        self.executeTestWithClients { client in
            let expectedErrorDetail = Connectrpc_Conformance_V1_ErrorDetail.with { proto in
                proto.reason = "soirée 🎉"
                proto.domain = "connect-conformance"
            }
            let expectation = self.expectation(description: "Stream completes")
            let responseCount = Locked(0)
            let sizes = [31_415, 9, 2_653, 58_979]
            let stream = client.failStreamingOutputCall { result in
                switch result {
                case .headers:
                    break

                case .message(let output):
                    responseCount.perform { responseCount in
                        XCTAssertEqual(output.payload.body.count, sizes[responseCount])
                        responseCount += 1
                    }

                case .complete(_, let error, _):
                    guard let connectError = error as? ConnectError else {
                        XCTFail("Expected ConnectError")
                        return
                    }

                    XCTAssertEqual(connectError.code, .resourceExhausted)
                    XCTAssertEqual(connectError.message, "soirée 🎉")
                    XCTAssertEqual(connectError.unpackedDetails(), [expectedErrorDetail])
                    expectation.fulfill()
                }
            }
            stream.send(Connectrpc_Conformance_V1_StreamingOutputCallRequest.with { proto in
                proto.responseParameters = sizes.enumerated().map { index, size in
                    return .with { parameters in
                        parameters.size = Int32(size)
                        parameters.intervalUs = Int32(index * 10)
                    }
                }
            })

            XCTAssertEqual(XCTWaiter().wait(for: [expectation], timeout: kTimeout), .completed)
            XCTAssertEqual(responseCount.value, 4)
        }
    }

    // MARK: - Additional cases

    func testCancelingUnary() {
        self.executeTestWithClients { client in
            let expectation = self.expectation(description: "Receives canceled response")
            let cancelable = client.emptyCall(
                request: SwiftProtobuf.Google_Protobuf_Empty()
            ) { response in
                XCTAssertEqual(response.code, .canceled)
                XCTAssertEqual(response.error?.code, .canceled)
                expectation.fulfill()
            }
            cancelable.cancel()
            XCTAssertEqual(XCTWaiter().wait(for: [expectation], timeout: kTimeout), .completed)
        }
    }
}<|MERGE_RESOLUTION|>--- conflicted
+++ resolved
@@ -154,10 +154,6 @@
         }
     }
 
-<<<<<<< HEAD
-    func testEmptyStream() {
-        self.executeTestWithClients { client in
-=======
     @available(macOS 13, *) // Runtime support for parameterized protocol types requires macOS 13
     func testPingPong() {
         func createPayload(
@@ -188,7 +184,7 @@
                     if requests.isEmpty {
                         stream.value?.close()
                     } else {
-                        _ = try? stream.value?.send(requests.removeFirst())
+                        stream.value?.send(requests.removeFirst())
                     }
                 }
             }
@@ -221,9 +217,8 @@
         }
     }
 
-    func testEmptyStream() throws {
-        try self.executeTestWithClients { client in
->>>>>>> fbf8cf21
+    func testEmptyStream() {
+        self.executeTestWithClients { client in
             let closeExpectation = self.expectation(description: "Stream completes")
             let stream = client.streamingOutputCall { result in
                 switch result {
