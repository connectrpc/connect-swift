--- conflicted
+++ resolved
@@ -54,17 +54,10 @@
 		/usr/local/bin/servergrpc --port "8083" --cert "cert/localhost.crt" --key "cert/localhost.key"
 
 .PHONY: generate
-<<<<<<< HEAD
-generate: ## Regenerate outputs for all .proto files
+generate: cleangenerated ## Regenerate outputs for all .proto files
+	cd Examples; buf generate
 	cd Libraries/Connect; buf generate
-	cd Examples; buf generate
 	cd Tests/ConnectLibraryTests; buf generate
-=======
-generate: cleangenerated ## Regenerate outputs for all .proto files
-	cd Connect; buf generate
-	cd ConnectExamples; buf generate
-	cd ConnectTests; buf generate
->>>>>>> 112933d2
 
 .PHONY: help
 help: ## Describe useful make targets
