--- conflicted
+++ resolved
@@ -28,19 +28,11 @@
             name: "Connect",
             targets: ["Connect"]
         ),
-<<<<<<< HEAD
         // Mock types that are imported by generated mock classes and can be used for testing.
         .library(
             name: "ConnectMocks",
             targets: ["ConnectMocks"]
         ),
-        // Library used by example apps within this repository.
-        .library(
-            name: "Generated",
-            targets: ["Generated"]
-        ),
-=======
->>>>>>> 6cac8640
         // Generator executable for Connect RPCs.
         .executable(
             name: "protoc-gen-connect-swift",
