name: ci
on:
  push:
    branches:
      - main
  pull_request:
  workflow_dispatch: {} # support manual runs
permissions:
  contents: read
jobs:
  build-connect-library:
    runs-on: macos-13
    steps:
      - uses: actions/checkout@v4
      - name: Select Xcode version
        # https://github.com/actions/runner-images/blob/main/images/macos/macos-13-Readme.md#xcode
        run: sudo xcode-select --switch /Applications/Xcode_15.0.app
      - name: Build Connect library
        run: make buildpackage
  build-eliza-cocoapods-example:
    runs-on: macos-13
    steps:
      - uses: actions/checkout@v4
      - name: Select Xcode version
        # https://github.com/actions/runner-images/blob/main/images/macos/macos-13-Readme.md#xcode
        run: sudo xcode-select --switch /Applications/Xcode_15.0.app
      - name: Build Eliza CocoaPods example
        run: |
          cd Examples/ElizaCocoaPodsApp
          pod install
          xcodebuild -workspace ElizaCocoaPodsApp.xcworkspace -scheme ElizaCocoaPodsApp build CODE_SIGN_IDENTITY="" CODE_SIGNING_REQUIRED=NO
  build-eliza-swiftpm-example:
    runs-on: macos-13
    steps:
      - uses: actions/checkout@v4
      - name: Select Xcode version
        # https://github.com/actions/runner-images/blob/main/images/macos/macos-13-Readme.md#xcode
        run: sudo xcode-select --switch /Applications/Xcode_15.0.app
      - name: Build Eliza Swift PM example
        run: |
          cd Examples/ElizaSwiftPackageApp
          xcodebuild -scheme ElizaSwiftPackageApp build CODE_SIGN_IDENTITY="" CODE_SIGNING_REQUIRED=NO
  build-plugin-and-generate:
    runs-on: macos-13
    steps:
      - uses: actions/checkout@v4
<<<<<<< HEAD
      - name: Select Xcode version
        # https://github.com/actions/runner-images/blob/main/images/macos/macos-13-Readme.md#xcode
        run: sudo xcode-select --switch /Applications/Xcode_15.0.app
      - uses: bufbuild/buf-setup-action@v1.27.2
=======
      - uses: bufbuild/buf-setup-action@v1.28.0
>>>>>>> 2d4079b9
        with:
          github_token: ${{ github.token }}
      - name: Build plugins
        run: make buildplugins
      - name: Generate outputs
        run: make generate
      - name: Ensure no generated diff
        run: |
          git update-index --refresh --add --remove
          git diff-index --quiet HEAD --
  run-connect-tests:
    runs-on: macos-13
    steps:
      - uses: actions/checkout@v4
      - name: Select Xcode version
        # https://github.com/actions/runner-images/blob/main/images/macos/macos-13-Readme.md#xcode
        run: sudo xcode-select --switch /Applications/Xcode_15.0.app
      - name: Set up docker (missing on macOS GitHub runners)
        # https://github.com/actions/runner-images/issues/2150
        run: |
          brew install docker colima
          colima start
      - name: Run tests
        run: make test
  run-swiftlint:
    runs-on: ubuntu-latest
    container:
      image: ghcr.io/realm/swiftlint:0.53.0
    steps:
      - uses: actions/checkout@v4
      - name: Run SwiftLint
        run: swiftlint lint --strict
  validate-license-headers:
    runs-on: ubuntu-latest
    steps:
      - uses: actions/checkout@v4
      - name: Validate license headers
        run: |
          make licenseheaders
          git update-index --refresh
          git diff-index --quiet HEAD --<|MERGE_RESOLUTION|>--- conflicted
+++ resolved
@@ -44,14 +44,10 @@
     runs-on: macos-13
     steps:
       - uses: actions/checkout@v4
-<<<<<<< HEAD
       - name: Select Xcode version
         # https://github.com/actions/runner-images/blob/main/images/macos/macos-13-Readme.md#xcode
         run: sudo xcode-select --switch /Applications/Xcode_15.0.app
-      - uses: bufbuild/buf-setup-action@v1.27.2
-=======
       - uses: bufbuild/buf-setup-action@v1.28.0
->>>>>>> 2d4079b9
         with:
           github_token: ${{ github.token }}
       - name: Build plugins
